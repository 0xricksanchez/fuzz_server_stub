use std::net::{IpAddr, SocketAddr};
use std::sync::Arc;

use tokio::io::{AsyncReadExt, AsyncWriteExt};
use tokio::net::{TcpListener, TcpStream};
use tokio::sync::{Mutex, MutexGuard};

type Result<T> = std::result::Result<T, Error>;

/// A dead simple custom Error class that makes error handling less of a pain.
#[derive(Debug)]
pub enum Error {
    SerializeTestcase,

    DroppedConnection,

    NoIndex,

    ReadingPayload,
}

/// Keep track of incoming clients
#[derive(Debug, Default)]
struct Connections {
    clients: Vec<SocketAddr>,
}

/// Track the sender and the contents of a received packet
#[derive(Debug, Clone)]
struct Message {
    sender: SocketAddr,
    content: FuzzPacket,
    seen_by: Vec<IpAddr>,
}

/// Stash every message in here and mimic a queue behavior
#[derive(Debug, Clone, Default)]
struct MessageQueue {
    messages: Vec<Message>,
}

/// Dummy packet to be received
#[repr(C)]
#[derive(Default, Debug, Clone)]
struct FuzzPacket {
    // Some version
    version: u8,
    // Length of the payload
    length: u16,
    // payload
    data: Vec<u8>,
}

/// Deserialize buffer into a FuzzPacket structure
impl From<&Vec<u8>> for FuzzPacket {
    fn from(buf: &Vec<u8>) -> Self {
        let version = buf[0];
        let length = ((buf[1] as u16) << 8) | buf[2] as u16;
        let data = buf[3..=(length + 2) as usize].to_vec();

        FuzzPacket {
            version,
            length,
            data,
        }
    }
}

/// Serialize FuzzPacket back into a Vec<u8>
impl From<&FuzzPacket> for Vec<u8> {
    fn from(pkt: &FuzzPacket) -> Self {
        let mut s = Vec::new();
        s.push(pkt.version);
        let mut tmp = u16::to_be_bytes(pkt.length).to_vec();
        s.append(&mut tmp);
        for b in pkt.data.clone() {
            s.push(b);
        }
        s
    }
}

/// Handle incoming connections
/// Print the deserialized test case
/// Add sender and its message to the message queue
async fn get_fuzzpkt_from_payload(stream: &mut TcpStream, addr: &SocketAddr) -> Result<FuzzPacket> {
    let mut buf = vec![0; 512];
<<<<<<< HEAD
    // FIXME: This seems to fail in some cases as it's not pulling all the data from the stream -> causing
    // the data to be all '\0'...
    let _ret = stream.read(&mut buf).await.map_err(|_| Error::ReadingPayload)?;
    if buf.iter().all(|b| *b == 0) || !buf.starts_with(&[42]) {
=======
    let _ret = stream.read(&mut buf).await.map_err(|_| Error::ReadingPayload)?;
    if buf.clone().into_iter().all(|b| b == 0) || !buf.starts_with(&[42]) {
>>>>>>> 81b440d8
        return Err(Error::DroppedConnection);
    }

    let tc = FuzzPacket::from(&buf);

<<<<<<< HEAD

=======
>>>>>>> 81b440d8
    let dstr = String::from_utf8_lossy(&tc.data);
    println!("> Peer: {} | Ver: {} | data length: {} | Data: {:?}", addr, tc.version, tc.length, dstr);
    buf.clear();
    Ok(tc)
}

/// Drop client from client list
async fn handle_client_drop(addr: &SocketAddr, connections: &Arc<Mutex<Connections>>) -> Result<()> {
    let mut con_lock = connections.lock().await;
    let index = con_lock
        .clients
        .iter()
        .position(|&r| r == *addr)
        .ok_or(Error::NoIndex)?;
    println!("Dropping client: {addr} @ idx {index}");
    con_lock.clients.remove(index);
    drop(con_lock);
    Ok(())
}

// Keep on reading the socket, handling the requests
async fn worker(socket: &mut TcpStream, addr: &SocketAddr, message_queue: &Arc<Mutex<MessageQueue>>, connections: &Arc<Mutex<Connections>>) -> Result<()> {
    let message_queue = Arc::clone(message_queue);
    let connections = Arc::clone(connections);
    loop {
<<<<<<< HEAD
        // Grab a `FuzzPacket` if possible...
        if let Ok(fuzz_pkt) = get_fuzzpkt_from_payload(socket, addr).await {
            let con_lock = connections.lock().await;
            let con_len = con_lock.clients.len();
            drop(con_lock);
            // If we have at least another client add it to the message_queue so it can be forwarded
            if con_len > 1 {
                let mut msg_lock = message_queue.lock().await;
=======
        let mut msg_lock = message_queue.lock().await;
        let con_lock = connections.lock().await;
        let con_len = con_lock.clients.len();
        drop(con_lock);

        // Grab a `FuzzPacket` if possible...
        if let Ok(fuzz_pkt) = get_fuzzpkt_from_payload(socket, addr).await {
            // If we have at least another client add it to the message_queue so it can be forwarded
            if con_len >= 1 {
>>>>>>> 81b440d8
                msg_lock.messages.push(Message {
                    sender: *addr,
                    content: fuzz_pkt,
                    seen_by: Vec::new(),
                });
<<<<<<< HEAD
                drop(msg_lock);
=======
                drop(msg_lock)
>>>>>>> 81b440d8
            }
        } else {
            // If an error occurs during client handling we just drop them
            let _ret = handle_client_drop(addr, &connections).await;
            break;
        }

        // Attempt to consume the message queue if not empty
        let mut msg_lock = message_queue.lock().await;
        if !msg_lock.messages.is_empty() {
            let mut idx_vec = handle_msg_fwd(socket, addr, &connections, &mut msg_lock).await?;
            rm_seen_msgs(&mut msg_lock, &mut idx_vec);
            drop(msg_lock);
        } else {
            continue;
        }
    }
    Ok(())
}

fn rm_seen_msgs(msg_lock: &mut MutexGuard<MessageQueue>, idx_vec: &mut Vec<usize>) {
    idx_vec.reverse();
    for e in idx_vec {
        msg_lock.messages.remove(*e);
    }
}

async fn handle_msg_fwd(socket: &mut TcpStream, addr: &SocketAddr, connections: &Arc<Mutex<Connections>>, msg_lock: &mut MutexGuard<'_, MessageQueue>) -> Result<Vec<usize>> {
    let mut idx_vec: Vec<usize> = Vec::new();
    for (idx, message) in msg_lock.messages.iter_mut().enumerate() {
        if message.sender != *addr && !message.seen_by.contains(&addr.ip()) {
            let serialized_pkt: Vec<u8> = (&message.content).into();
            let _ = socket.write_all(&serialized_pkt).await;
            message.seen_by.push(addr.ip());
            let con_lock = connections.lock().await;
            let con_ipaddr = con_lock.clients.iter().map(|x| x.ip()).collect::<Vec<IpAddr>>();
            if message.seen_by.iter().all(|item| con_ipaddr.contains(item)) {
                idx_vec.push(idx);
            }
        }
    }
    Ok(idx_vec)
}


#[tokio::main]
async fn main() -> std::io::Result<()> {
    let listener = TcpListener::bind("127.0.0.1:5555").await?;
    let connections = Arc::new(Mutex::new(Connections::default()));
    let message_queue = Arc::new(Mutex::new(MessageQueue::default()));
    loop {
        let message_queue = Arc::clone(&message_queue);
        let connections = Arc::clone(&connections);
        // Asynchronously wait for an inbound connection
        let (mut socket, addr) = listener.accept().await?;
        // Push new client info into Vec
        let mut con_lock = connections.lock().await;
        if !con_lock.clients.contains(&addr) {
            println!("Adding new client: {addr}");
            con_lock.clients.push(addr);
        }
        drop(con_lock);
        println!("Client-List: {:?}", connections);

        // Spawn asynchronous background worker
        tokio::spawn(async move {
            let _ret = worker(&mut socket, &addr, &message_queue, &connections).await;
        });
    }
}<|MERGE_RESOLUTION|>--- conflicted
+++ resolved
@@ -85,24 +85,15 @@
 /// Add sender and its message to the message queue
 async fn get_fuzzpkt_from_payload(stream: &mut TcpStream, addr: &SocketAddr) -> Result<FuzzPacket> {
     let mut buf = vec![0; 512];
-<<<<<<< HEAD
     // FIXME: This seems to fail in some cases as it's not pulling all the data from the stream -> causing
     // the data to be all '\0'...
     let _ret = stream.read(&mut buf).await.map_err(|_| Error::ReadingPayload)?;
     if buf.iter().all(|b| *b == 0) || !buf.starts_with(&[42]) {
-=======
-    let _ret = stream.read(&mut buf).await.map_err(|_| Error::ReadingPayload)?;
-    if buf.clone().into_iter().all(|b| b == 0) || !buf.starts_with(&[42]) {
->>>>>>> 81b440d8
         return Err(Error::DroppedConnection);
     }
 
     let tc = FuzzPacket::from(&buf);
 
-<<<<<<< HEAD
-
-=======
->>>>>>> 81b440d8
     let dstr = String::from_utf8_lossy(&tc.data);
     println!("> Peer: {} | Ver: {} | data length: {} | Data: {:?}", addr, tc.version, tc.length, dstr);
     buf.clear();
@@ -128,7 +119,6 @@
     let message_queue = Arc::clone(message_queue);
     let connections = Arc::clone(connections);
     loop {
-<<<<<<< HEAD
         // Grab a `FuzzPacket` if possible...
         if let Ok(fuzz_pkt) = get_fuzzpkt_from_payload(socket, addr).await {
             let con_lock = connections.lock().await;
@@ -137,27 +127,12 @@
             // If we have at least another client add it to the message_queue so it can be forwarded
             if con_len > 1 {
                 let mut msg_lock = message_queue.lock().await;
-=======
-        let mut msg_lock = message_queue.lock().await;
-        let con_lock = connections.lock().await;
-        let con_len = con_lock.clients.len();
-        drop(con_lock);
-
-        // Grab a `FuzzPacket` if possible...
-        if let Ok(fuzz_pkt) = get_fuzzpkt_from_payload(socket, addr).await {
-            // If we have at least another client add it to the message_queue so it can be forwarded
-            if con_len >= 1 {
->>>>>>> 81b440d8
                 msg_lock.messages.push(Message {
                     sender: *addr,
                     content: fuzz_pkt,
                     seen_by: Vec::new(),
                 });
-<<<<<<< HEAD
                 drop(msg_lock);
-=======
-                drop(msg_lock)
->>>>>>> 81b440d8
             }
         } else {
             // If an error occurs during client handling we just drop them
